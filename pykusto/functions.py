--- conflicted
+++ resolved
@@ -1,8 +1,5 @@
-<<<<<<< HEAD
 from pykusto import utils
-=======
 from pykusto.column import Column
->>>>>>> e9b4325e
 from pykusto.expressions import *
 from pykusto.utils import KQL
 
