--- conflicted
+++ resolved
@@ -18,18 +18,11 @@
         python-version: [ '3.6', '3.7', '3.8' ]  # Make sure this matches the supported versions in setup.py
     steps:
     - uses: actions/checkout@v2
-<<<<<<< HEAD
-    - name: Set up Python 3.9
-      uses: actions/setup-python@v1
-      with:
-        python-version: 3.9
-=======
     - name: Set up Python ${{ matrix.python-version }}
       uses: actions/setup-python@v2
       with:
         # TODO: test all relevant versions
         python-version: ${{ matrix.python-version }}
->>>>>>> 4a5def77
     - name: Install dependencies
       # According to the internet using 'python -m pip' instead of 'pip' can prevent some issues
       run: |
