from datetime import datetime, timedelta
from numbers import Number
from typing import Any, List, Tuple, Mapping, Optional, Type
from typing import Union

from pykusto.kql_converters import KQL
from pykusto.type_utils import plain_expression, aggregation_expression, KustoTypes, kql_converter

ExpressionType = Union[KustoTypes, 'BaseExpression']
StringType = Union[str, 'StringExpression']
BooleanType = Union[bool, 'BooleanExpression']
NumberType = Union[int, float, 'NumberExpression']
ArrayType = Union[List, Tuple, 'ArrayExpression']
MappingType = Union[Mapping, 'MappingExpression']
DatetimeType = Union[datetime, 'DatetimeExpression']
TimespanType = Union[timedelta, 'TimespanExpression']
<<<<<<< HEAD
DynamicType = Union[ArrayType, MappingType]
=======
AggregationType = Union['AggregationExpression']
DynamicType = Union['DynamicExpression']
>>>>>>> da599519
OrderType = Union[DatetimeType, TimespanType, NumberType, StringType]


# All classes in the same file to prevent circular dependencies

def _subexpr_to_kql(obj: ExpressionType) -> KQL:
    if isinstance(obj, BaseExpression):
        return obj.as_subexpression()
    return to_kql(obj)


class BaseExpression:
    kql: KQL

    def __new__(cls, *args, **kwargs):
        if cls is 'BaseExpression':
            raise TypeError("BaseExpression is abstract")
        return object.__new__(cls)

    def __init__(self, kql: KQL) -> None:
        assert isinstance(kql, str)
        self.kql = kql

    def __repr__(self) -> str:
        return str(self.kql)

    def as_subexpression(self) -> KQL:
        return KQL('({})'.format(self.kql))

    def gettype(self) -> 'StringExpression':
        return StringExpression(KQL('gettype({})'.format(self.kql)))

    def __hash__(self) -> 'StringExpression':
        return StringExpression(KQL('hash({})'.format(self.kql)))

    def hash_sha256(self) -> 'StringExpression':
        return StringExpression(KQL('hash_sha256({})'.format(self.kql)))

    def is_empty(self) -> 'BooleanExpression':
        return BooleanExpression(KQL('isempty({})'.format(self.kql)))

    def is_not_empty(self) -> 'BooleanExpression':
        return BooleanExpression(KQL('isnotempty({})'.format(self.kql)))

    def has(self, exp: str) -> 'BooleanExpression':
        # The pattern for the search expression must be a constant string.
        return BooleanExpression(KQL('{} has \"{}\"'.format(self.kql, exp)))

    @staticmethod
    def base_binary_op(
            left: ExpressionType, operator: str, right: ExpressionType, result_type: Type[KustoTypes]
    ) -> 'BaseExpression':
        registrar = plain_expression
        if isinstance(left, AggregationExpression) or isinstance(right, AggregationExpression):
            registrar = aggregation_expression
        return registrar.for_type(result_type)(KQL('{}{}{}'.format(
            _subexpr_to_kql(left), operator, _subexpr_to_kql(right))
        ))

    def __eq__(self, other: ExpressionType) -> 'BooleanExpression':
        return BooleanExpression.binary_op(self, ' == ', other)

    def __ne__(self, other: ExpressionType) -> 'BooleanExpression':
        return BooleanExpression.binary_op(self, ' != ', other)

    def is_in(self, other: ArrayType) -> 'BooleanExpression':
        return BooleanExpression.binary_op(self, ' in ', other)

    def is_null(self) -> 'BooleanExpression':
        return BooleanExpression(KQL('isnull({})'.format(self.kql)))

    def is_not_null(self) -> 'BooleanExpression':
        return BooleanExpression(KQL('isnotnull({})'.format(self.kql)))

    def __contains__(self, other: Any) -> bool:
        """
        Deliberately not implemented, because "not in" inverses the result of this method, and there is no way to
        override it
        """
        raise NotImplementedError("Instead use 'is_in' or 'contains'")

    def to_bool(self) -> 'BooleanExpression':
        return BooleanExpression(KQL('tobool({})'.format(self.kql)))

    def to_string(self) -> 'StringExpression':
        return StringExpression(KQL('tostring({})'.format(self.kql)))

    def assign_to(self, *columns: 'Column') -> 'AssignmentBase':
        if len(columns) == 0:
            # Unspecified column name
            return AssignmentBase(None, self)
        if len(columns) == 1:
            return AssignmentToSingleColumn(columns[0], self)
        raise ValueError("Only arrays can be assigned to multiple columns")


@plain_expression(bool)
class BooleanExpression(BaseExpression):
    @staticmethod
    def binary_op(left: ExpressionType, operator: str, right: ExpressionType) -> 'BooleanExpression':
        return BaseExpression.base_binary_op(left, operator, right, bool)

    def __and__(self, other: BooleanType) -> 'BooleanExpression':
        return BooleanExpression.binary_op(self, ' and ', other)

    def __or__(self, other: BooleanType) -> 'BooleanExpression':
        return BooleanExpression.binary_op(self, ' or ', other)

    def __invert__(self) -> 'BooleanExpression':
        return BooleanExpression(KQL('not({})'.format(self.kql)))


@plain_expression(Number)
class NumberExpression(BaseExpression):
    @staticmethod
    def binary_op(left: NumberType, operator: str, right: NumberType) -> 'NumberExpression':
        return BaseExpression.base_binary_op(left, operator, right, Number)

    def __lt__(self, other: NumberType) -> BooleanExpression:
        return BooleanExpression.binary_op(self, ' < ', other)

    def __le__(self, other: NumberType) -> BooleanExpression:
        return BooleanExpression.binary_op(self, ' <= ', other)

    def __gt__(self, other: NumberType) -> BooleanExpression:
        return BooleanExpression.binary_op(self, ' > ', other)

    def __ge__(self, other: NumberType) -> BooleanExpression:
        return BooleanExpression.binary_op(self, ' >= ', other)

    def __add__(self, other: NumberType) -> 'NumberExpression':
        return NumberExpression.binary_op(self, ' + ', other)

    def __sub__(self, other: NumberType) -> 'NumberExpression':
        return NumberExpression.binary_op(self, ' - ', other)

    def __mul__(self, other: NumberType) -> 'NumberExpression':
        return NumberExpression.binary_op(self, ' * ', other)

    def __truediv__(self, other: NumberType) -> 'NumberExpression':
        return NumberExpression.binary_op(self, ' / ', other)

    def __mod__(self, other: NumberType) -> 'NumberExpression':
        return NumberExpression.binary_op(self, ' % ', other)

    def __neg__(self) -> 'NumberExpression':
        return NumberExpression(KQL('-{}'.format(self.kql)))

    def __abs__(self) -> 'NumberExpression':
        return NumberExpression(KQL('abs({})'.format(self.kql)))

    def between(self, lower: NumberType, upper: NumberType) -> BooleanExpression:
        return BooleanExpression(KQL('{} between ({} .. {})'.format(
            self.kql, _subexpr_to_kql(lower), _subexpr_to_kql(upper)
        )))

    def acos(self) -> 'NumberExpression':
        return NumberExpression(KQL('acos({})'.format(self.kql)))

    def cos(self) -> 'NumberExpression':
        return NumberExpression(KQL('cos({})'.format(self.kql)))

    def floor(self, round_to: NumberType) -> 'NumberExpression':
        return NumberExpression(KQL('floor({}, {})'.format(self.kql, _subexpr_to_kql(round_to))))

    def bin(self, round_to: NumberType) -> 'BaseExpression':
        return NumberExpression(KQL('bin({}, {})'.format(self.kql, _subexpr_to_kql(round_to))))

    def bin_at(self, round_to: NumberType, fixed_point: NumberType) -> 'BaseExpression':
        return NumberExpression(KQL('bin_at({}, {}, {})'.format(self.kql,
                                                                _subexpr_to_kql(round_to),
                                                                _subexpr_to_kql(fixed_point))))

    def bin_auto(self) -> 'BaseExpression':
        return NumberExpression(KQL('bin_auto({})'.format(self.kql)))

    def ceiling(self) -> 'NumberExpression':
        return NumberExpression(KQL('ceiling({})'.format(self.kql)))

    def exp(self) -> 'NumberExpression':
        return NumberExpression(KQL('exp({})'.format(self.kql)))

    def exp10(self) -> 'NumberExpression':
        return NumberExpression(KQL('exp10({})'.format(self.kql)))

    def exp2(self) -> 'NumberExpression':
        return NumberExpression(KQL('exp2({})'.format(self.kql)))

    def isfinite(self) -> BooleanExpression:
        return BooleanExpression(KQL('isfinite({})'.format(self.kql)))

    def isinf(self) -> BooleanExpression:
        return BooleanExpression(KQL('isinf({})'.format(self.kql)))

    def isnan(self) -> BooleanExpression:
        return BooleanExpression(KQL('isnan({})'.format(self.kql)))

    def log(self) -> 'NumberExpression':
        return NumberExpression(KQL('log({})'.format(self)))

    def log10(self) -> 'NumberExpression':
        return NumberExpression(KQL('log10({})'.format(self)))

    def log2(self) -> 'NumberExpression':
        return NumberExpression(KQL('log2({})'.format(self)))

    def loggamma(self) -> 'NumberExpression':
        return NumberExpression(KQL('loggamma({})'.format(self)))

    def round(self, precision: NumberType = None) -> 'NumberExpression':
        return NumberExpression(KQL(
            ('round({}, {})' if precision is None else 'round({}, {})').format(self.kql, to_kql(precision))
        ))


@plain_expression(str)
class StringExpression(BaseExpression):
    @staticmethod
    def binary_op(left: ExpressionType, operator: str, right: ExpressionType) -> 'StringExpression':
        return BaseExpression.base_binary_op(left, operator, right, str)

    def __len__(self) -> NumberExpression:
        return self.string_size()

    def string_size(self) -> NumberExpression:
        return NumberExpression(KQL('string_size({})'.format(self.kql)))

    def is_empty(self) -> BooleanExpression:
        return BooleanExpression(KQL('isempty({})'.format(self.kql)))

    def __add__(self, other: StringType) -> 'StringExpression':
        return StringExpression.binary_op(self, ' + ', other)

    @staticmethod
    def concat(*strings: StringType) -> 'StringExpression':
        return StringExpression(KQL('strcat({})'.format(', '.join('{}'.format(
            _subexpr_to_kql(s)
        ) for s in strings))))

    def split(self, delimiter: StringType, requested_index: NumberType = None) -> 'ArrayExpression':
        if requested_index is None:
            return ArrayExpression(KQL('split({}, {}'.format(self.kql, to_kql(delimiter))))
        return ArrayExpression(KQL('split({}, {}, {}'.format(
            self.kql, _subexpr_to_kql(delimiter), to_kql(requested_index)
        )))

    def equals(self, other: StringType, case_sensitive: bool = False) -> BooleanExpression:
        return BooleanExpression.binary_op(self, ' == ' if case_sensitive else ' =~ ', other)

    def not_equals(self, other: StringType, case_sensitive: bool = False) -> BooleanExpression:
        return BooleanExpression.binary_op(self, ' != ' if case_sensitive else ' !~ ', other)

    def matches(self, regex: StringType) -> 'BooleanExpression':
        return BooleanExpression.binary_op(self, ' matches regex ', regex)

    def contains(self, other: StringType, case_sensitive: bool = False) -> BooleanExpression:
        return BooleanExpression.binary_op(self, ' contains_cs ' if case_sensitive else ' contains ', other)

    def not_contains(self, other: StringType, case_sensitive: bool = False) -> BooleanExpression:
        return BooleanExpression.binary_op(self, ' !contains_cs ' if case_sensitive else ' !contains ', other)

    def startswith(self, other: StringType, case_sensitive: bool = False) -> BooleanExpression:
        return BooleanExpression.binary_op(self, ' startswith_cs ' if case_sensitive else ' startswith ', other)

    def endswith(self, other: StringType, case_sensitive: bool = False) -> BooleanExpression:
        return BooleanExpression.binary_op(self, ' endswith_cs ' if case_sensitive else ' endswith ', other)

    def to_int(self) -> NumberExpression:
        return NumberExpression(KQL('toint({})'.format(self.kql)))

    def to_long(self) -> NumberExpression:
        return NumberExpression(KQL('tolong({})'.format(self.kql)))

    def lower(self) -> 'StringExpression':
        return StringExpression(KQL('tolower({})'.format(self.kql)))

    def upper(self) -> 'StringExpression':
        return StringExpression(KQL('toupper({})'.format(self.kql)))

    def is_utf8(self) -> BooleanExpression:
        return BooleanExpression(KQL('isutf8({})'.format(self.kql)))


@plain_expression(datetime)
class DatetimeExpression(BaseExpression):
    @staticmethod
    def binary_op(left: ExpressionType, operator: str, right: ExpressionType) -> 'DatetimeExpression':
        return BaseExpression.base_binary_op(left, operator, right, datetime)

    def __lt__(self, other: DatetimeType) -> BooleanExpression:
        return BooleanExpression.binary_op(self, ' < ', other)

    def __le__(self, other: DatetimeType) -> BooleanExpression:
        return BooleanExpression.binary_op(self, ' <= ', other)

    def __gt__(self, other: DatetimeType) -> BooleanExpression:
        return BooleanExpression.binary_op(self, ' > ', other)

    def __ge__(self, other: DatetimeType) -> BooleanExpression:
        return BooleanExpression.binary_op(self, ' >= ', other)

    def __add__(self, other: TimespanType) -> 'DatetimeExpression':
        return DatetimeExpression.binary_op(self, ' + ', other)

    def __sub__(self, other: Any) -> BaseExpression:
        raise NotImplementedError("Instead use 'date_diff' or 'subtract_timespan'")

    def date_diff(self, other: DatetimeType) -> 'TimespanExpression':
        return TimespanExpression.binary_op(self, ' - ', other)

    def subtract_timespan(self, other: TimespanType) -> 'DatetimeExpression':
        return DatetimeExpression.binary_op(self, ' - ', other)

    def between(self, lower: DatetimeType, upper: DatetimeType) -> BooleanExpression:
        return BooleanExpression(KQL('{} between ({} .. {})'.format(
            self.kql, _subexpr_to_kql(lower), _subexpr_to_kql(upper)
        )))

    def floor(self, round_to: TimespanType) -> 'DatetimeExpression':
        return DatetimeExpression(KQL('floor({}, {})'.format(self.kql, _subexpr_to_kql(round_to))))

    def bin(self, round_to: TimespanType) -> 'BaseExpression':
        return DatetimeExpression(KQL('bin({}, {})'.format(self.kql, _subexpr_to_kql(round_to))))

    def bin_at(self, round_to: TimespanType, fixed_point: DatetimeType) -> 'BaseExpression':
        return DatetimeExpression(KQL('bin_at({}, {}, {})'.format(
            self.kql, _subexpr_to_kql(round_to), to_kql(fixed_point)
        )))

    def bin_auto(self) -> 'BaseExpression':
        return DatetimeExpression(KQL('bin_auto({})'.format(self.kql)))

    def endofday(self, offset: NumberType = None) -> 'DatetimeExpression':
        if offset is None:
            res = 'endofday({})'.format(self.kql)
        else:
            res = 'endofday({}, {})'.format(self.kql, _subexpr_to_kql(offset))
        return DatetimeExpression(KQL(res))

    def endofmonth(self, offset: NumberType = None) -> 'DatetimeExpression':
        if offset is None:
            res = 'endofmonth({})'.format(self.kql)
        else:
            res = 'endofmonth({}, {})'.format(self.kql, _subexpr_to_kql(offset))
        return DatetimeExpression(KQL(res))

    def endofweek(self, offset: NumberType = None) -> 'DatetimeExpression':
        if offset is None:
            res = 'endofweek({})'.format(self.kql)
        else:
            res = 'endofweek({}, {})'.format(self.kql, _subexpr_to_kql(offset))
        return DatetimeExpression(KQL(res))

    def endofyear(self, offset: NumberType = None) -> 'DatetimeExpression':
        if offset is None:
            res = 'endofyear({})'.format(self.kql)
        else:
            res = 'endofyear({}, {})'.format(self.kql, _subexpr_to_kql(offset))
        return DatetimeExpression(KQL(res))

    def format_datetime(self, format_string: StringType) -> StringExpression:
        return StringExpression(KQL('format_datetime({}, {})'.format(self.kql, _subexpr_to_kql(format_string))))

    def getmonth(self) -> NumberExpression:
        return NumberExpression(KQL('getmonth({})'.format(self.kql)))

    def getyear(self) -> NumberExpression:
        return NumberExpression(KQL('getyear({})'.format(self.kql)))

    def hourofday(self) -> NumberExpression:
        return NumberExpression(KQL('hourofday({})'.format(self.kql)))

    def startofday(self, offset: NumberType = None) -> 'DatetimeExpression':
        return DatetimeExpression(KQL(
            ('startofday({})' if offset is None else 'startofday({}, {})').format(self.kql, to_kql(offset))
        ))

    def startofmonth(self, offset: NumberType = None) -> 'DatetimeExpression':
        return DatetimeExpression(KQL(
            ('startofmonth({})' if offset is None else 'startofmonth({}, {})').format(self.kql, to_kql(offset))
        ))

    def startofweek(self, offset: NumberType = None) -> 'DatetimeExpression':
        return DatetimeExpression(KQL(
            ('startofweek({})' if offset is None else 'startofweek({}, {})').format(self.kql, to_kql(offset))
        ))

    def startofyear(self, offset: NumberType = None) -> 'DatetimeExpression':
        return DatetimeExpression(KQL(
            ('startofyear({})' if offset is None else 'startofyear({}, {})').format(self.kql, to_kql(offset))
        ))


@plain_expression(timedelta)
class TimespanExpression(BaseExpression):
    @staticmethod
    def binary_op(left: ExpressionType, operator: str, right: ExpressionType) -> 'TimespanExpression':
        return BaseExpression.base_binary_op(left, operator, right, timedelta)

    def __add__(self, other: TimespanType) -> 'TimespanExpression':
        return TimespanExpression.binary_op(self, ' + ', other)

    def __sub__(self, other: TimespanType) -> 'TimespanExpression':
        return TimespanExpression.binary_op(self, ' - ', other)

    def ago(self) -> DatetimeExpression:
        return DatetimeExpression(KQL('ago({})'.format(_subexpr_to_kql(self))))

    def bin(self, round_to: TimespanType) -> 'BaseExpression':
        return TimespanExpression(KQL('bin({}, {})'.format(self.kql, _subexpr_to_kql(round_to))))

    def bin_at(self, round_to: TimespanType, fixed_point: TimespanType) -> 'BaseExpression':
        return TimespanExpression(KQL('bin_at({}, {}, {})'.format(
            self.kql, to_kql(round_to), to_kql(fixed_point)
        )))

    def bin_auto(self) -> 'BaseExpression':
        return TimespanExpression(KQL('bin_auto({})'.format(self.kql)))

    def format_timespan(self, format_string: StringType) -> StringExpression:
        return StringExpression(KQL('format_timespan({}, {})'.format(self.kql, to_kql(format_string))))

    def between(self, lower: TimespanType, upper: TimespanType) -> BooleanExpression:
        return BooleanExpression(KQL('{} between ({} .. {})'.format(
            self.kql, _subexpr_to_kql(lower), _subexpr_to_kql(upper)
        )))


<<<<<<< HEAD
@plain_expression(List, Tuple)
class ArrayExpression(BaseExpression):
=======
class ArrayBaseExpression(BaseExpression):
    def __getitem__(self, index: NumberType) -> 'AnyExpression':
        return AnyExpression(KQL('{}[{}]'.format(self.kql, _subexpr_to_kql(index))))


class MappingBaseExpression(BaseExpression):
    def __getitem__(self, index: StringType) -> 'AnyExpression':
        return AnyExpression(KQL('{}[{}]'.format(self.kql, _subexpr_to_kql(index))))

    def __getattr__(self, name: str) -> 'AnyExpression':
        return AnyExpression(KQL('{}.{}'.format(self.kql, name)))


class ArrayExpression(ArrayBaseExpression):
>>>>>>> da599519
    def __len__(self) -> NumberExpression:
        return self.array_length()

    def array_length(self) -> NumberExpression:
        return NumberExpression(KQL('array_length({})'.format(self.kql)))

    def contains(self, other: ExpressionType) -> 'BooleanExpression':
        return BooleanExpression.binary_op(other, ' in ', self)

    @staticmethod
    def pack_array(*elements: ExpressionType) -> 'ArrayExpression':
        return ArrayExpression(KQL('pack_array({})'.format(
            ', '.join('{}'.format(_subexpr_to_kql(e) for e in elements))
        )))

<<<<<<< HEAD
    def __getitem__(self, index: NumberType) -> BaseExpression:
        return AnyExpression(KQL('{}[{}]'.format(self.kql, _subexpr_to_kql(index))))

=======
>>>>>>> da599519
    def assign_to(self, *columns: 'Column') -> 'AssignmentBase':
        if len(columns) <= 1:
            return super().assign_to(*columns)
        return AssignmentToMultipleColumns(columns, self)


<<<<<<< HEAD
@plain_expression(Mapping)
class MappingExpression(BaseExpression):
=======
class MappingExpression(MappingBaseExpression):
>>>>>>> da599519
    def keys(self) -> ArrayExpression:
        return ArrayExpression(KQL('bag_keys({})'.format(self.kql)))

    @staticmethod
    def pack(**kwargs: ExpressionType) -> 'MappingExpression':
        return MappingExpression(KQL('pack({})'.format(
            ', '.join('"{}", {}'.format(k, _subexpr_to_kql(v)) for k, v in kwargs)
        )))

<<<<<<< HEAD
    def __getitem__(self, index: StringType) -> BaseExpression:
        return AnyExpression(KQL('{}[{}]'.format(self.kql, _subexpr_to_kql(index))))
=======

class DynamicExpression(ArrayExpression, MappingExpression):
    def __getitem__(self, index: Union[StringType, NumberType]) -> 'AnyExpression':
        return AnyExpression(KQL('{}[{}]'.format(self.kql, _subexpr_to_kql(index))))


class AnyExpression(
    NumberExpression, BooleanExpression,
    StringExpression, DynamicExpression,
    DatetimeExpression, TimespanExpression
):
    pass
>>>>>>> da599519


class AggregationExpression(BaseExpression):
    def __new__(cls, *args, **kwargs):
        if cls is 'AggregationExpression':
            raise TypeError("AggregationExpression is abstract")
        return object.__new__(cls)

    def assign_to(self, *columns: 'Column') -> 'AssignmentFromAggregationToColumn':
        if len(columns) == 0:
            # Unspecified column name
            return AssignmentFromAggregationToColumn(None, self)
        if len(columns) == 1:
            return AssignmentFromAggregationToColumn(columns[0], self)
        raise ValueError("Aggregations cannot be assigned to multiple columns")

    def as_subexpression(self) -> KQL:
        return self.kql


@aggregation_expression(bool)
class BooleanAggregationExpression(AggregationExpression, BooleanExpression):
    pass


@aggregation_expression(Number)
class NumberAggregationExpression(AggregationExpression, NumberExpression):
    pass


@aggregation_expression(str)
class StringAggregationExpression(AggregationExpression, StringExpression):
    pass


@aggregation_expression(datetime)
class DatetimeAggregationExpression(AggregationExpression, DatetimeExpression):
    pass


@aggregation_expression(timedelta)
class TimespanAggregationExpression(AggregationExpression, TimespanExpression):
    pass


@aggregation_expression(List, Tuple)
class ArrayAggregationExpression(AggregationExpression, ArrayExpression):
    pass


@aggregation_expression(Mapping)
class MappingAggregationExpression(AggregationExpression, MappingExpression):
    pass


class AssignmentBase:
    _lvalue: Optional[KQL]
    _rvalue: KQL

    def __init__(self, lvalue: Optional[KQL], rvalue: ExpressionType) -> None:
        self._lvalue = lvalue
        self._rvalue = rvalue.as_subexpression()

    def to_kql(self) -> KQL:
        if self._lvalue is None:
            # Unspecified column name
            return self._rvalue
        return KQL('{} = {}'.format(self._lvalue, self._rvalue))

    @staticmethod
    def assign(expression: ExpressionType, *columns: 'Column') -> 'AssignmentBase':
        if len(columns) == 0:
            raise ValueError("Provide at least one column")
        if len(columns) == 1:
            return AssignmentToSingleColumn(columns[0], expression)
        return AssignmentToMultipleColumns(columns, expression)


class AssignmentToSingleColumn(AssignmentBase):
    def __init__(self, column: 'Column', expression: ExpressionType) -> None:
        super().__init__(column.kql, expression)


class AssignmentFromColumnToColumn(AssignmentToSingleColumn):
    def __init__(self, target: 'Column', source: 'Column') -> None:
        super().__init__(target, source)


class AssignmentToMultipleColumns(AssignmentBase):
    def __init__(self, columns: Union[List['Column'], Tuple['Column']], expression: ArrayType) -> None:
        super().__init__(KQL('({})'.format(', '.join(c.kql for c in columns))), expression)


class AssignmentFromAggregationToColumn(AssignmentBase):
    def __init__(self, column: Optional['Column'], aggregation: AggregationExpression) -> None:
        super().__init__(None if column is None else column.kql, aggregation)


<<<<<<< HEAD
class AnyExpression(
    NumberExpression, BooleanExpression, StringExpression,
    ArrayExpression, MappingExpression, DatetimeExpression,
    TimespanExpression
):
    pass


=======
>>>>>>> da599519
class Column(AnyExpression):
    _name: str

    def __init__(self, name: str) -> None:
        super().__init__(KQL("['{}']".format(name) if '.' in name else name))
        self._name = name

    def as_subexpression(self) -> KQL:
        return self.kql

    def __len__(self) -> NumberExpression:
        raise NotImplementedError("Column type unknown, instead use 'string_size' or 'array_length'")

    def assign_to(self, *columns: 'Column') -> 'AssignmentBase':
        if len(columns) == 0:
            return super().assign_to()
        if len(columns) == 1:
            return AssignmentFromColumnToColumn(columns[0], self)
        return ArrayExpression.assign_to(self, *columns)


class ColumnGenerator:
    def __getattr__(self, name: str) -> Column:
        return Column(name)

    def __getitem__(self, name: str) -> Column:
        return Column(name)


# Recommended usage: from pykusto.expressions import column_generator as col
# TODO: Is there a way to enforce this to be a singleton?
column_generator = ColumnGenerator()


def to_kql(obj: ExpressionType) -> KQL:
    if isinstance(obj, BaseExpression):
        return obj.kql
    return kql_converter.for_obj(obj)<|MERGE_RESOLUTION|>--- conflicted
+++ resolved
@@ -14,12 +14,7 @@
 MappingType = Union[Mapping, 'MappingExpression']
 DatetimeType = Union[datetime, 'DatetimeExpression']
 TimespanType = Union[timedelta, 'TimespanExpression']
-<<<<<<< HEAD
 DynamicType = Union[ArrayType, MappingType]
-=======
-AggregationType = Union['AggregationExpression']
-DynamicType = Union['DynamicExpression']
->>>>>>> da599519
 OrderType = Union[DatetimeType, TimespanType, NumberType, StringType]
 
 
@@ -448,10 +443,6 @@
         )))
 
 
-<<<<<<< HEAD
-@plain_expression(List, Tuple)
-class ArrayExpression(BaseExpression):
-=======
 class ArrayBaseExpression(BaseExpression):
     def __getitem__(self, index: NumberType) -> 'AnyExpression':
         return AnyExpression(KQL('{}[{}]'.format(self.kql, _subexpr_to_kql(index))))
@@ -465,8 +456,8 @@
         return AnyExpression(KQL('{}.{}'.format(self.kql, name)))
 
 
+@plain_expression(List, Tuple)
 class ArrayExpression(ArrayBaseExpression):
->>>>>>> da599519
     def __len__(self) -> NumberExpression:
         return self.array_length()
 
@@ -482,24 +473,17 @@
             ', '.join('{}'.format(_subexpr_to_kql(e) for e in elements))
         )))
 
-<<<<<<< HEAD
     def __getitem__(self, index: NumberType) -> BaseExpression:
         return AnyExpression(KQL('{}[{}]'.format(self.kql, _subexpr_to_kql(index))))
 
-=======
->>>>>>> da599519
     def assign_to(self, *columns: 'Column') -> 'AssignmentBase':
         if len(columns) <= 1:
             return super().assign_to(*columns)
         return AssignmentToMultipleColumns(columns, self)
 
 
-<<<<<<< HEAD
 @plain_expression(Mapping)
-class MappingExpression(BaseExpression):
-=======
 class MappingExpression(MappingBaseExpression):
->>>>>>> da599519
     def keys(self) -> ArrayExpression:
         return ArrayExpression(KQL('bag_keys({})'.format(self.kql)))
 
@@ -509,10 +493,6 @@
             ', '.join('"{}", {}'.format(k, _subexpr_to_kql(v)) for k, v in kwargs)
         )))
 
-<<<<<<< HEAD
-    def __getitem__(self, index: StringType) -> BaseExpression:
-        return AnyExpression(KQL('{}[{}]'.format(self.kql, _subexpr_to_kql(index))))
-=======
 
 class DynamicExpression(ArrayExpression, MappingExpression):
     def __getitem__(self, index: Union[StringType, NumberType]) -> 'AnyExpression':
@@ -525,7 +505,6 @@
     DatetimeExpression, TimespanExpression
 ):
     pass
->>>>>>> da599519
 
 
 class AggregationExpression(BaseExpression):
@@ -624,17 +603,10 @@
         super().__init__(None if column is None else column.kql, aggregation)
 
 
-<<<<<<< HEAD
-class AnyExpression(
-    NumberExpression, BooleanExpression, StringExpression,
-    ArrayExpression, MappingExpression, DatetimeExpression,
-    TimespanExpression
-):
-    pass
-
-
-=======
->>>>>>> da599519
+class AnyExpression(AnyExpression):
+    pass
+
+
 class Column(AnyExpression):
     _name: str
 
