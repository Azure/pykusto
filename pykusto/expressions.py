--- conflicted
+++ resolved
@@ -636,12 +636,6 @@
     def assign_to_single_column(self, column: 'AnyTypeColumn') -> 'AssignmentFromColumnToColumn':
         return AssignmentFromColumnToColumn(column, self)
 
-    # Used for mv-expand
-    def to_type(self, kusto_type: KustoType = None) -> 'ColumnToType':
-        if kusto_type is None:
-            kusto_type = self.get_kusto_type()
-        return ColumnToType(self, kusto_type)
-
     def get_kusto_type(self) -> KustoType:
         raise NotImplementedError("BaseColumn has no type")
 
@@ -699,12 +693,9 @@
     def contains(self, other: ExpressionType) -> 'BooleanExpression':
         raise ValueError("Column type unknown, instead use 'string_contains' or 'array_contains'")
 
-<<<<<<< HEAD
     def get_kusto_type(self) -> KustoType:
         raise ValueError("Column type unknown")
 
-=======
->>>>>>> daa55a8a
 
 class ColumnGenerator:
     def __getattr__(self, name: str) -> AnyTypeColumn:
