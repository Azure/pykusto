--- conflicted
+++ resolved
@@ -101,11 +101,7 @@
     def __init__(
             self, client_or_cluster: Union[str, KustoClient], fetch_by_default: bool = True, use_global_cache: bool = False,
             retry_config: RetryConfig = NO_RETRIES,
-<<<<<<< HEAD
-            auth_method: Callable[[str], KustoConnectionStringBuilder] = KustoConnectionStringBuilder.with_az_cli_authentication,
-=======
             auth_method: Optional[Callable[[str], KustoConnectionStringBuilder]] = KustoConnectionStringBuilder.with_az_cli_authentication,
->>>>>>> 73fc10b0
     ) -> None:
         """
         Create a new handle to a Kusto cluster. The value of "fetch_by_default" is used for current instance, and also passed on to database instances.
@@ -121,13 +117,10 @@
         self.__first_execution_lock = Lock()
         self.__retry_config = retry_config
         self.__auth_method = auth_method
-<<<<<<< HEAD
-=======
         self._internal_init(client_or_cluster, use_global_cache)
         self._refresh_if_needed()
 
     def _internal_init(self, client_or_cluster: Union[str, KustoClient], use_global_cache: bool):
->>>>>>> 73fc10b0
         if isinstance(client_or_cluster, KustoClient):
             self.__client = client_or_cluster
             # noinspection PyProtectedMember
@@ -136,10 +129,6 @@
         else:
             self.__cluster_name = client_or_cluster
             self.__client = (self._cached_get_client_for_cluster if use_global_cache else self._get_client_for_cluster)()
-<<<<<<< HEAD
-        self._refresh_if_needed()
-=======
->>>>>>> 73fc10b0
 
     def __repr__(self) -> str:
         return f'PyKustoClient({self.__cluster_name})'
