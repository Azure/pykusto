--- conflicted
+++ resolved
@@ -553,15 +553,11 @@
     ArrayExpression, MappingExpression, DatetimeExpression,
     TimespanExpression
 ):
-<<<<<<< HEAD
     pass
 
 
 class Column(AnyTypeExpression):
-    name: str
-=======
     _name: str
->>>>>>> 250a4d9c
 
     def __init__(self, name: str) -> None:
         super().__init__(KQL("['{}']".format(name) if '.' in name else name))
