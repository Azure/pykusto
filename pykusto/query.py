--- conflicted
+++ resolved
@@ -1,11 +1,6 @@
 from abc import abstractmethod
 from enum import Enum
-<<<<<<< HEAD
-from typing import Dict
-from typing import Tuple
-=======
 from typing import Tuple, List
->>>>>>> 63ec9454
 
 from pykusto.assignments import AssigmentBase, AssignmentToSingleColumn
 from pykusto.column import Column
