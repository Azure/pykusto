from datetime import datetime, timedelta
from typing import Any, List, Tuple, Mapping, Optional
from typing import Union

from pykusto.utils import KQL
from pykusto.utils import KustoTypes, to_kql

ExpressionType = Union[KustoTypes, 'BaseExpression']
StringType = Union[str, 'StringExpression']
BooleanType = Union[bool, 'BooleanExpression']
NumberType = Union[int, float, 'NumberExpression']
ArrayType = Union[List, Tuple, 'ArrayExpression']
MappingType = Union[Mapping, 'MappingExpression']
DatetimeType = Union[datetime, 'DatetimeExpression']
TimespanType = Union[timedelta, 'TimespanExpression']
AggregationType = Union['AggregationExpression']
DynamicType = Union['DynamicExpression']
OrderType = Union[DatetimeType, TimespanType, NumberType, StringType]


# All classes in the same file to prevent circular dependencies

def _subexpr_to_kql(obj: ExpressionType) -> KQL:
    if isinstance(obj, BaseExpression):
        return obj.as_subexpression()
    return to_kql(obj)


class BaseExpression:
    kql: KQL

    def __init__(self, kql: KQL) -> None:
        self.kql = kql

    def __repr__(self) -> str:
        return self.kql

    def as_subexpression(self) -> KQL:
        return KQL('({})'.format(self.kql))

    def gettype(self) -> 'StringExpression':
        return StringExpression(KQL('gettype({})'.format(self.kql)))

    def __hash__(self) -> 'StringExpression':
        return StringExpression(KQL('hash({})'.format(self.kql)))

    def hash_sha256(self) -> 'StringExpression':
        return StringExpression(KQL('hash_sha256({})'.format(self.kql)))

    def is_empty(self) -> 'BooleanExpression':
        return BooleanExpression(KQL('isempty({})'.format(self.kql)))

    def is_not_empty(self) -> 'BooleanExpression':
        return BooleanExpression(KQL('isnotempty({})'.format(self.kql)))

    def has(self, exp: str) -> 'BooleanExpression':
        # The pattern for the search expression must be a constant string.
        return BooleanExpression(KQL('{} has \"{}\"'.format(self.kql, exp)))

    @staticmethod
    def binary_op(left: ExpressionType, operator: str, right: ExpressionType) -> KQL:
        return KQL('{}{}{}'.format(
            _subexpr_to_kql(left), operator, _subexpr_to_kql(right))
        )

    def __eq__(self, other: ExpressionType) -> 'BooleanExpression':
        return BooleanExpression.binary_op(self, ' == ', other)

    def __ne__(self, other: ExpressionType) -> 'BooleanExpression':
        return BooleanExpression.binary_op(self, ' != ', other)

    def is_in(self, other: ArrayType) -> 'BooleanExpression':
        return BooleanExpression.binary_op(self, ' in ', other)

    def is_null(self) -> 'BooleanExpression':
        return BooleanExpression(KQL('isnull({})'.format(self.kql)))

    def is_not_null(self) -> 'BooleanExpression':
        return BooleanExpression(KQL('isnotnull({})'.format(self.kql)))

    def __contains__(self, other: Any) -> bool:
        """
        Deliberately not implemented, because "not in" inverses the result of this method, and there is no way to
        override it
        """
        raise NotImplementedError("Instead use 'is_in' or 'contains'")

    def to_bool(self) -> 'BooleanExpression':
        return BooleanExpression(KQL('tobool({})'.format(self.kql)))

    def to_string(self) -> 'StringExpression':
        return StringExpression(KQL('tostring({})'.format(self.kql)))

    def assign_to(self, *columns: 'Column') -> 'AssignmentBase':
        if len(columns) == 0:
            # Unspecified column name
            return AssignmentBase(None, self)
        if len(columns) == 1:
            return AssignmentToSingleColumn(columns[0], self)
        raise ValueError("Only arrays can be assigned to multiple columns")


class BooleanExpression(BaseExpression):
    @staticmethod
    def binary_op(left: ExpressionType, operator: str, right: ExpressionType) -> 'BooleanExpression':
        return BooleanExpression(BaseExpression.binary_op(left, operator, right))

    def __and__(self, other: BooleanType) -> 'BooleanExpression':
        return BooleanExpression.binary_op(self, ' and ', other)

    def __or__(self, other: BooleanType) -> 'BooleanExpression':
        return BooleanExpression.binary_op(self, ' or ', other)

    def __invert__(self) -> 'BooleanExpression':
        return BooleanExpression(KQL('not({})'.format(self.kql)))


class NumberExpression(BaseExpression):
    @staticmethod
    def binary_op(left: NumberType, operator: str, right: NumberType) -> 'NumberExpression':
        return NumberExpression(BaseExpression.binary_op(left, operator, right))

    def __lt__(self, other: NumberType) -> BooleanExpression:
        return BooleanExpression.binary_op(self, ' < ', other)

    def __le__(self, other: NumberType) -> BooleanExpression:
        return BooleanExpression.binary_op(self, ' <= ', other)

    def __gt__(self, other: NumberType) -> BooleanExpression:
        return BooleanExpression.binary_op(self, ' > ', other)

    def __ge__(self, other: NumberType) -> BooleanExpression:
        return BooleanExpression.binary_op(self, ' >= ', other)

    def __add__(self, other: NumberType) -> 'NumberExpression':
        return NumberExpression.binary_op(self, ' + ', other)

    def __sub__(self, other: NumberType) -> 'NumberExpression':
        return NumberExpression.binary_op(self, ' - ', other)

    def __mul__(self, other: NumberType) -> 'NumberExpression':
        return NumberExpression.binary_op(self, ' * ', other)

    def __truediv__(self, other: NumberType) -> 'NumberExpression':
        return NumberExpression.binary_op(self, ' / ', other)

    def __mod__(self, other: NumberType) -> 'NumberExpression':
        return NumberExpression.binary_op(self, ' % ', other)

    def __neg__(self) -> 'NumberExpression':
        return NumberExpression(KQL('-{}'.format(self.kql)))

    def __abs__(self) -> 'NumberExpression':
        return NumberExpression(KQL('abs({})'.format(self.kql)))

    def between(self, lower: NumberType, upper: NumberType) -> BooleanExpression:
        return BooleanExpression(KQL('{} between ({} .. {})'.format(
            self.kql, _subexpr_to_kql(lower), _subexpr_to_kql(upper)
        )))

    def acos(self) -> 'NumberExpression':
        return NumberExpression(KQL('acos({})'.format(self.kql)))

    def cos(self) -> 'NumberExpression':
        return NumberExpression(KQL('cos({})'.format(self.kql)))

    def floor(self, round_to: NumberType) -> 'NumberExpression':
        return NumberExpression(KQL('floor({}, {})'.format(self.kql, _subexpr_to_kql(round_to))))

    def bin(self, round_to: NumberType) -> 'BaseExpression':
        return BaseExpression(KQL('bin({}, {})'.format(self.kql, _subexpr_to_kql(round_to))))

    def bin_at(self, round_to: NumberType, fixed_point: NumberType) -> 'BaseExpression':
        return BaseExpression(KQL('bin_at({}, {}, {})'.format(self.kql,
                                                              _subexpr_to_kql(round_to),
                                                              _subexpr_to_kql(fixed_point))))

    def bin_auto(self) -> 'BaseExpression':
        return BaseExpression(KQL('bin_auto({})'.format(self.kql)))

    def ceiling(self) -> 'NumberExpression':
        return NumberExpression(KQL('ceiling({})'.format(self.kql)))

    def exp(self) -> 'NumberExpression':
        return NumberExpression(KQL('exp({})'.format(self.kql)))

    def exp10(self) -> 'NumberExpression':
        return NumberExpression(KQL('exp10({})'.format(self.kql)))

    def exp2(self) -> 'NumberExpression':
        return NumberExpression(KQL('exp2({})'.format(self.kql)))

    def isfinite(self) -> BooleanExpression:
        return BooleanExpression(KQL('isfinite({})'.format(self.kql)))

    def isinf(self) -> BooleanExpression:
        return BooleanExpression(KQL('isinf({})'.format(self.kql)))

    def isnan(self) -> BooleanExpression:
        return BooleanExpression(KQL('isnan({})'.format(self.kql)))

    def log(self) -> 'NumberExpression':
        return NumberExpression(KQL('log({})'.format(self)))

    def log10(self) -> 'NumberExpression':
        return NumberExpression(KQL('log10({})'.format(self)))

    def log2(self) -> 'NumberExpression':
        return NumberExpression(KQL('log2({})'.format(self)))

    def loggamma(self) -> 'NumberExpression':
        return NumberExpression(KQL('loggamma({})'.format(self)))

    def round(self, precision: NumberType = None) -> 'NumberExpression':
        return NumberExpression(KQL(
            ('round({}, {})' if precision is None else 'round({}, {})').format(self, precision)
        ))


class StringExpression(BaseExpression):
    def __len__(self) -> NumberExpression:
        return self.string_size()

    def string_size(self) -> NumberExpression:
        return NumberExpression(KQL('string_size({})'.format(self.kql)))

    def is_empty(self) -> BooleanExpression:
        return BooleanExpression(KQL('isempty({})'.format(self.kql)))

    def __add__(self, other: StringType) -> 'StringExpression':
        return StringExpression(BaseExpression.binary_op(self, ' + ', other))

    @staticmethod
    def concat(*strings: StringType) -> 'StringExpression':
        return StringExpression(KQL('strcat({})'.format(', '.join('{}'.format(
            _subexpr_to_kql(s)
        ) for s in strings))))

    def split(self, delimiter: StringType, requested_index: NumberType = None) -> 'ArrayExpression':
        if requested_index is None:
            return ArrayExpression(KQL('split({}, {}'.format(self.kql, delimiter)))
        return ArrayExpression(KQL('split({}, {}, {}'.format(self.kql, delimiter, requested_index)))

    def equals(self, other: StringType, case_sensitive: bool = False) -> BooleanExpression:
        return BooleanExpression.binary_op(self, ' == ' if case_sensitive else ' =~ ', other)

    def not_equals(self, other: StringType, case_sensitive: bool = False) -> BooleanExpression:
        return BooleanExpression.binary_op(self, ' != ' if case_sensitive else ' !~ ', other)

    def matches(self, regex: StringType) -> 'BooleanExpression':
        return BooleanExpression.binary_op(self, ' matches regex ', regex)

    def contains(self, other: StringType, case_sensitive: bool = False) -> BooleanExpression:
        return BooleanExpression.binary_op(self, ' contains_cs ' if case_sensitive else ' contains ', other)

    def not_contains(self, other: StringType, case_sensitive: bool = False) -> BooleanExpression:
        return BooleanExpression.binary_op(self, ' !contains_cs ' if case_sensitive else ' !contains ', other)

    def startswith(self, other: StringType, case_sensitive: bool = False) -> BooleanExpression:
        return BooleanExpression.binary_op(self, ' startswith_cs ' if case_sensitive else ' startswith ', other)

    def endswith(self, other: StringType, case_sensitive: bool = False) -> BooleanExpression:
        return BooleanExpression.binary_op(self, ' endswith_cs ' if case_sensitive else ' endswith ', other)

    def to_int(self) -> NumberExpression:
        return NumberExpression(KQL('toint({})'.format(self.kql)))

    def to_long(self) -> NumberExpression:
        return NumberExpression(KQL('tolong({})'.format(self.kql)))

    def lower(self) -> 'StringExpression':
        return StringExpression(KQL('tolower({})'.format(self.kql)))

    def upper(self) -> 'StringExpression':
        return StringExpression(KQL('toupper({})'.format(self.kql)))

    def is_utf8(self) -> BooleanExpression:
        return BooleanExpression(KQL('isutf8({})'.format(self.kql)))


class DatetimeExpression(BaseExpression):
    @staticmethod
    def binary_op(left: ExpressionType, operator: str, right: ExpressionType) -> 'DatetimeExpression':
        return DatetimeExpression(BaseExpression.binary_op(left, operator, right))

    def __lt__(self, other: DatetimeType) -> BooleanExpression:
        return BooleanExpression.binary_op(self, ' < ', other)

    def __le__(self, other: DatetimeType) -> BooleanExpression:
        return BooleanExpression.binary_op(self, ' <= ', other)

    def __gt__(self, other: DatetimeType) -> BooleanExpression:
        return BooleanExpression.binary_op(self, ' > ', other)

    def __ge__(self, other: DatetimeType) -> BooleanExpression:
        return BooleanExpression.binary_op(self, ' >= ', other)

    def __add__(self, other: TimespanType) -> 'DatetimeExpression':
        return DatetimeExpression.binary_op(self, ' + ', other)

    def __sub__(self, other: Any) -> BaseExpression:
        raise NotImplementedError("Instead use 'date_diff' or 'subtract_timespan'")

    def date_diff(self, other: DatetimeType) -> 'TimespanExpression':
        return TimespanExpression.binary_op(self, ' - ', other)

    def subtract_timespan(self, other: TimespanType) -> 'DatetimeExpression':
        return DatetimeExpression.binary_op(self, ' - ', other)

    def between(self, lower: DatetimeType, upper: DatetimeType) -> BooleanExpression:
        return BooleanExpression(KQL('{} between ({} .. {})'.format(
            self.kql, _subexpr_to_kql(lower), _subexpr_to_kql(upper)
        )))

    def floor(self, round_to: TimespanType) -> 'DatetimeExpression':
        return DatetimeExpression(KQL('floor({}, {})'.format(self.kql, _subexpr_to_kql(round_to))))

    def bin(self, round_to: TimespanType) -> 'BaseExpression':
        return BaseExpression(KQL('bin({}, {})'.format(self.kql, _subexpr_to_kql(round_to))))

    def bin_at(self, round_to: TimespanType, fixed_point: DatetimeType) -> 'BaseExpression':
        return BaseExpression(KQL('bin_at({}, {}, {})'.format(self.kql,
                                                              _subexpr_to_kql(round_to),
                                                              _subexpr_to_kql(fixed_point))))

    def bin_auto(self) -> 'BaseExpression':
        return BaseExpression(KQL('bin_auto({})'.format(self.kql)))

    def endofday(self, offset: NumberType = None) -> 'DatetimeExpression':
        if offset is None:
            res = 'endofday({})'.format(self.kql)
        else:
            res = 'endofday({}, {})'.format(self.kql, _subexpr_to_kql(offset))
        return DatetimeExpression(KQL(res))

    def endofmonth(self, offset: NumberType = None) -> 'DatetimeExpression':
        if offset is None:
            res = 'endofmonth({})'.format(self.kql)
        else:
            res = 'endofmonth({}, {})'.format(self.kql, _subexpr_to_kql(offset))
        return DatetimeExpression(KQL(res))

    def endofweek(self, offset: NumberType = None) -> 'DatetimeExpression':
        if offset is None:
            res = 'endofweek({})'.format(self.kql)
        else:
            res = 'endofweek({}, {})'.format(self.kql, _subexpr_to_kql(offset))
        return DatetimeExpression(KQL(res))

    def endofyear(self, offset: NumberType = None) -> 'DatetimeExpression':
        if offset is None:
            res = 'endofyear({})'.format(self.kql)
        else:
            res = 'endofyear({}, {})'.format(self.kql, _subexpr_to_kql(offset))
        return DatetimeExpression(KQL(res))

    def format_datetime(self, format_string: StringType) -> StringExpression:
        return StringExpression(KQL('format_datetime({}, {})'.format(self.kql, _subexpr_to_kql(format_string))))

    def getmonth(self) -> NumberExpression:
        return NumberExpression(KQL('getmonth({})'.format(self.kql)))

    def getyear(self) -> NumberExpression:
        return NumberExpression(KQL('getyear({})'.format(self.kql)))

    def hourofday(self) -> NumberExpression:
        return NumberExpression(KQL('hourofday({})'.format(self)))

    def startofday(self, offset: NumberType = None) -> 'DatetimeExpression':
        return DatetimeExpression(KQL(
            ('startofday({})' if offset is None else 'startofday({}, {})').format(self.kql, offset)
        ))

    def startofmonth(self, offset: NumberType = None) -> 'DatetimeExpression':
        return DatetimeExpression(KQL(
            ('startofmonth({})' if offset is None else 'startofmonth({}, {})').format(self.kql, offset)
        ))

    def startofweek(self, offset: NumberType = None) -> 'DatetimeExpression':
        return DatetimeExpression(KQL(
            ('startofweek({})' if offset is None else 'startofweek({}, {})').format(self.kql, offset)
        ))

    def startofyear(self, offset: NumberType = None) -> 'DatetimeExpression':
        return DatetimeExpression(KQL(
            ('startofyear({})' if offset is None else 'startofyear({}, {})').format(self.kql, offset)
        ))


class TimespanExpression(BaseExpression):
    @staticmethod
    def binary_op(left: ExpressionType, operator: str, right: ExpressionType) -> 'TimespanExpression':
        return TimespanExpression(BaseExpression.binary_op(left, operator, right))

    def __add__(self, other: TimespanType) -> 'TimespanExpression':
        return TimespanExpression.binary_op(self, ' + ', other)

    def __sub__(self, other: TimespanType) -> 'TimespanExpression':
        return TimespanExpression.binary_op(self, ' - ', other)

    def ago(self) -> DatetimeExpression:
        return DatetimeExpression(KQL('ago({})'.format(_subexpr_to_kql(self))))

    def bin(self, round_to: TimespanType) -> 'BaseExpression':
        return BaseExpression(KQL('bin({}, {})'.format(self.kql, _subexpr_to_kql(round_to))))

    def bin_at(self, round_to: TimespanType, fixed_point: TimespanType) -> 'BaseExpression':
        return BaseExpression(KQL('bin_at({}, {}, {})'.format(self.kql,
                                                              _subexpr_to_kql(round_to),
                                                              _subexpr_to_kql(fixed_point))))

    def bin_auto(self) -> 'BaseExpression':
        return BaseExpression(KQL('bin_auto({})'.format(self.kql)))

    def format_timespan(self, format_string: StringType) -> StringExpression:
        return StringExpression(KQL('format_timespan({}, {})'.format(self.kql, _subexpr_to_kql(format_string))))

    def between(self, lower: TimespanType, upper: TimespanType) -> BooleanExpression:
        return BooleanExpression(KQL('{} between ({} .. {})'.format(
            self.kql, _subexpr_to_kql(lower), _subexpr_to_kql(upper)
        )))


class ArrayBaseExpression(BaseExpression):
    def __getitem__(self, index: NumberType) -> 'AnyExpression':
        return AnyExpression(KQL('{}[{}]'.format(self.kql, _subexpr_to_kql(index))))


class MappingBaseExpression(BaseExpression):
    def __getitem__(self, index: StringType) -> 'AnyExpression':
        return AnyExpression(KQL('{}[{}]'.format(self.kql, _subexpr_to_kql(index))))

    def __getattr__(self, name: str) -> 'AnyExpression':
        return AnyExpression(KQL('{}.{}'.format(self.kql, name)))


class ArrayExpression(ArrayBaseExpression):
    def __len__(self) -> NumberExpression:
        return self.array_length()

    def array_length(self) -> NumberExpression:
        return NumberExpression(KQL('array_length({})'.format(self.kql)))

    def contains(self, other: ExpressionType) -> 'BooleanExpression':
        return BooleanExpression.binary_op(other, ' in ', self)

    @staticmethod
    def pack_array(*elements: ExpressionType) -> 'ArrayExpression':
        return ArrayExpression(KQL('pack_array({})'.format(
            ', '.join('{}'.format(_subexpr_to_kql(e) for e in elements))
        )))

    def assign_to(self, *columns: 'Column') -> 'AssignmentBase':
        if len(columns) <= 1:
            return super().assign_to(*columns)
        return AssignmentToMultipleColumns(columns, self)


class MappingExpression(MappingBaseExpression):
    def keys(self) -> ArrayExpression:
        return ArrayExpression(KQL('bag_keys({})'.format(self.kql)))

    @staticmethod
    def pack(**kwargs: ExpressionType) -> 'MappingExpression':
        return MappingExpression(KQL('pack({})'.format(
            ', '.join('"{}", {}'.format(k, _subexpr_to_kql(v)) for k, v in kwargs)
        )))

<<<<<<< HEAD
    def __getitem__(self, index: StringType) -> 'AnyTypeExpression':
        return AnyTypeExpression(KQL('{}[{}]'.format(self.kql, _subexpr_to_kql(index))))

    def __getattr__(self, name: str) -> 'AnyTypeExpression':
        return AnyTypeExpression(KQL(self.kql + '.' + name))
=======

class DynamicExpression(ArrayExpression, MappingExpression):
    def __getitem__(self, index: Union[StringType, NumberType]) -> 'AnyExpression':
        return AnyExpression(KQL('{}[{}]'.format(self.kql, _subexpr_to_kql(index))))


class AnyExpression(
    NumberExpression, BooleanExpression,
    StringExpression, DynamicExpression,
    DatetimeExpression, TimespanExpression
):
    pass
>>>>>>> 98f68387


class AggregationExpression(BaseExpression):

    def assign_to(self, *columns: 'Column') -> 'AssignmentFromAggregationToColumn':
        if len(columns) == 0:
            # Unspecified column name
            return AssignmentFromAggregationToColumn(None, self)
        if len(columns) == 1:
            return AssignmentFromAggregationToColumn(columns[0], self)
        raise ValueError("Aggregations cannot be assigned to multiple columns")

    def as_subexpression(self) -> KQL:
        return self.kql


class BooleanAggregationExpression(AggregationExpression, BooleanExpression):
    pass


class NumberAggregationExpression(AggregationExpression, NumberExpression):
    pass


class StringAggregationExpression(AggregationExpression, StringExpression):
    pass


class DatetimeAggregationExpression(AggregationExpression, DatetimeExpression):
    pass


class TimespanAggregationExpression(AggregationExpression, TimespanExpression):
    pass


class ArrayAggregationExpression(AggregationExpression, ArrayExpression):
    pass


class MappingAggregationExpression(AggregationExpression, MappingExpression):
    pass


class AssignmentBase:
    _lvalue: Optional[KQL]
    _rvalue: KQL

    def __init__(self, lvalue: Optional[KQL], rvalue: ExpressionType) -> None:
        self._lvalue = lvalue
        self._rvalue = rvalue.as_subexpression()

    def to_kql(self) -> KQL:
        if self._lvalue is None:
            # Unspecified column name
            return self._rvalue
        return KQL('{} = {}'.format(self._lvalue, self._rvalue))

    @staticmethod
    def assign(expression: ExpressionType, *columns: 'Column') -> 'AssignmentBase':
        if len(columns) == 0:
            raise ValueError("Provide at least one column")
        if len(columns) == 1:
            return AssignmentToSingleColumn(columns[0], expression)
        return AssignmentToMultipleColumns(columns, expression)


class AssignmentToSingleColumn(AssignmentBase):
    def __init__(self, column: 'Column', expression: ExpressionType) -> None:
        super().__init__(column.kql, expression)


class AssignmentFromColumnToColumn(AssignmentToSingleColumn):
    def __init__(self, target: 'Column', source: 'Column') -> None:
        super().__init__(target, source)


class AssignmentToMultipleColumns(AssignmentBase):
    def __init__(self, columns: Union[List['Column'], Tuple['Column']], expression: ArrayType) -> None:
        super().__init__(KQL('({})'.format(', '.join(c.kql for c in columns))), expression)


class AssignmentFromAggregationToColumn(AssignmentBase):
    def __init__(self, column: Optional['Column'], aggregation: AggregationType) -> None:
        super().__init__(None if column is None else column.kql, aggregation)


<<<<<<< HEAD
class AnyTypeExpression(
    NumberExpression, BooleanExpression, StringExpression,
    ArrayExpression, MappingExpression, DatetimeExpression,
    TimespanExpression
):
    pass


class Column(AnyTypeExpression):
=======
class Column(AnyExpression):
>>>>>>> 98f68387
    _name: str

    def __init__(self, name: str) -> None:
        super().__init__(KQL("['{}']".format(name) if '.' in name else name))
        self._name = name

    def as_subexpression(self) -> KQL:
        return self.kql

    def __len__(self) -> NumberExpression:
        raise NotImplementedError("Column type unknown, instead use 'string_size' or 'array_length'")

    def assign_to(self, *columns: 'Column') -> 'AssignmentBase':
        if len(columns) == 0:
            return super().assign_to()
        if len(columns) == 1:
            return AssignmentFromColumnToColumn(columns[0], self)
        return ArrayExpression.assign_to(self, *columns)


class ColumnGenerator:
    def __getattr__(self, name: str) -> Column:
        return Column(name)

    def __getitem__(self, name: str) -> Column:
        return Column(name)


# Recommended usage: from pykusto.expressions import column_generator as col
# TODO: Is there a way to enforce this to be a singleton?
column_generator = ColumnGenerator()<|MERGE_RESOLUTION|>--- conflicted
+++ resolved
@@ -466,13 +466,6 @@
             ', '.join('"{}", {}'.format(k, _subexpr_to_kql(v)) for k, v in kwargs)
         )))
 
-<<<<<<< HEAD
-    def __getitem__(self, index: StringType) -> 'AnyTypeExpression':
-        return AnyTypeExpression(KQL('{}[{}]'.format(self.kql, _subexpr_to_kql(index))))
-
-    def __getattr__(self, name: str) -> 'AnyTypeExpression':
-        return AnyTypeExpression(KQL(self.kql + '.' + name))
-=======
 
 class DynamicExpression(ArrayExpression, MappingExpression):
     def __getitem__(self, index: Union[StringType, NumberType]) -> 'AnyExpression':
@@ -485,7 +478,6 @@
     DatetimeExpression, TimespanExpression
 ):
     pass
->>>>>>> 98f68387
 
 
 class AggregationExpression(BaseExpression):
@@ -573,19 +565,7 @@
         super().__init__(None if column is None else column.kql, aggregation)
 
 
-<<<<<<< HEAD
-class AnyTypeExpression(
-    NumberExpression, BooleanExpression, StringExpression,
-    ArrayExpression, MappingExpression, DatetimeExpression,
-    TimespanExpression
-):
-    pass
-
-
-class Column(AnyTypeExpression):
-=======
 class Column(AnyExpression):
->>>>>>> 98f68387
     _name: str
 
     def __init__(self, name: str) -> None:
